--- conflicted
+++ resolved
@@ -208,7 +208,6 @@
     responses = await asyncio.gather(*tasks)
 
 
-
 async def upload_script(session, url, user, passwd, script, semaphore):
     mypath = dirname(realpath(__file__))
     auth = aiohttp.BasicAuth(user, passwd)
@@ -286,16 +285,10 @@
     global categories
     semaphore = asyncio.BoundedSemaphore(args.limit)
     async with aiohttp.ClientSession() as session:
-<<<<<<< HEAD
         async with aiohttp.ClientSession(connector=aiohttp.TCPConnector(verify_ssl=args.do_not_verify_ssl)) as session:
             categories = await get_existing_categories(session, args.url, args.username, args.password, semaphore)
             await upload_scripts(session, args.url, args.username, args.password, semaphore)
             await upload_extension_attributes(session, args.url, args.username, args.password, semaphore)
-=======
-        async with aiohttp.ClientSession(connector=aiohttp.TCPConnector(ssl=args.do_not_verify_ssl)) as session:
-            await upload_scripts(session, args.url, args.username, password, semaphore)
-            await upload_extension_attributes(session, args.url, args.username, password, semaphore)
->>>>>>> 8d114fcd
 
 if __name__ == '__main__':
     asyncio.set_event_loop_policy(uvloop.EventLoopPolicy())
@@ -324,7 +317,7 @@
     # Ask for password if not supplied via command line args
     if args.password:
         password = args.password
-    else:   
+    else:
         password = getpass.getpass()
 
     loop = asyncio.get_event_loop()
